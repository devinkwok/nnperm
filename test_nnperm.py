--- conflicted
+++ resolved
@@ -87,20 +87,6 @@
             ),
         ]
         for model, data in self.conv_models:
-<<<<<<< HEAD
-            self.conv_models.append((self.make_first_weights_small(model), data))
-
-    def make_first_weights_small(self, model):
-        model = deepcopy(model)
-        # test when input weights are close to 0
-        state_dict = model.state_dict()
-        for k, v in state_dict.items():
-            if "weight" in k:
-                state_dict[k] = v * 1e-8
-                break
-        model.load_state_dict(state_dict)
-        return model
-=======
             self.randomize_batchnorm_weights(model)
             self.insert_small_weights(model, 0.05)
 
@@ -127,7 +113,6 @@
                 scale = torch.ones_like(v)
                 scale[mask] = scale_factor
                 state_dict[k] *= scale
->>>>>>> e36dbed4
 
     class StateUnchangedContextManager():
         def __init__(self, state) -> None:
@@ -270,7 +255,7 @@
             normalized_output = evaluate_per_sample(model_skip, data, device="cpu")
             diff = np.abs(output - normalized_output)
             print("Testing add_skip_weights_to_open_lth_resnet: max abs diff", np.max(diff), "mean abs diff", np.mean(diff))
-            np.testing.assert_allclose(output, normalized_output, rtol=1e-4, atol=1e-4)
+            np.testing.assert_allclose(output, normalized_output, atol=1e-5)
 
     def test_sinkhorn(self):
         for i, (model, _) in enumerate(self.conv_models):
